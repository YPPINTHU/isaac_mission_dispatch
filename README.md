# Isaac Mission Dispatch

## Overview
Isaac Mission Dispatch is a cloud service that enables the communication between edge robots and other cloud services responsible for managing a fleet of robots. The communication between Mission Dispatch and robots is designed per [VDA5050 protocol](https://github.com/VDA5050/VDA5050/blob/main/VDA5050_EN.md) and uses [MQTT](https://mqtt.org/), as MQTT is the industry standard for a highly efficient, scalable protocol for connecting devices over the internet. VDA 5050 is an open standard for communication between fleets of AGVs/AMRs and a central fleet service. 

<div align="center"><img src="docs/resources/MD.png" width="650px"/></div>
<div><i align = "center">Diagram highlighting this package. Mission Dispatch and Client in green. This simplified diagram of a fleet management system on the left is connected to a robot running ROS 2 on the right. References are provided to database and MQTT services. Mission Dispatch needs to be integrated with the fleet management system of preference. A matching ROS 2 <a href="https://github.com/NVIDIA-ISAAC-ROS/isaac_ros_mission_client">Mission Client</a> is available for ROS 2 Humble; or use the <a href="https://github.com/inorbit-ai/ros_amr_interop/tree/galactic-devel/vda5050_connector">VDA5050 connector</a> from OTTO Motors & InOrbit AI on ROS 2 Galactic with Mission Dispatch.</i></div>
<br>

The Mission Dispatch system is composed of two main components:
1. The mission database microservice 

    This component hosts REST APIs used to create, update, watch, and get the state of API mission/robot objects. It also manages persistence for objects, allowing them to rebuild their internal state if they crash or are restarted.
2. The mission dispatch microservice

    This component handles the communication with robots and manages mission state transitions. A mission is defined as a series of tasks needed to be completed by a specific robot. See the [Mission](#mission) section for more details of how a mission maps to VDA5050 orders. 

There are several types of communication between a control service and the fleet of robots, including large data transfers such as map updates to the robot, events recordings from the robot, and high throughput, low latency teleoperation of the robot. Each type is better serviced by other side-channel communication protocols. When a side channel for communication is needed, Mission Dispatch should establish and provide the connection details as it maintains a database for the current state of the system and available robots.

In order for a robot to execute missions, it needs to be a *mission client*. A lightweight mission client simulator is provided to test a simple simulated robot that implements a VDA5050 client (see the [Robot Clients](#robot-clients) section for more details). A mission client node is also available in [ROS 2](https://github.com/NVIDIA-ISAAC-ROS/isaac_ros_mission_client).

In summary, Isaac Mission Dispatch microservices enable fleet management software to submit missions to multiple robots and monitor the robot and mission states. It provides a connection between the robots and the fleet management system but does not handle logistics such as task allocation or conflict resolution, e.g., robots with intersecting paths. The implementation relies [VDA5050 protocol](https://github.com/VDA5050/VDA5050/blob/main/VDA5050_EN.md) as an industry standard between a cloud control service and mobile robots, and uses [MQTT](https://mqtt.org/) as a lightweight, publish-subscribe, machine to machine network protocol designed for devices with resource constraints and limited network bandwidth. 

There are other approaches to distributing tasks to and monitoring a fleet of robots which are available and have their respective benefits and limitations. This solution is one approach to the distributing, and tracking tasks and state from a control service to multiple concurrent robots efficiently with robustness to limited network bandwidth and communication interruption. This solution enables heterogenous robotics stacks in the fleet of robots with [VDA5050 protocol](https://github.com/VDA5050/VDA5050/blob/main/VDA5050_EN.md) for consistent communication. This package provides a part of a fleet management system.

**Note**: Mission dispatch is intended for VDA5050, and no other protocols are supported for now.

## Table of Contents
- [Isaac Mission Dispatch](#isaac-mission-dispatch)
  - [Overview](#overview)
  - [Table of Contents](#table-of-contents)
  - [Latest Update](#latest-update) 
  - [Supported Platforms](#supported-platforms)
  - [Mission](#mission)
    - [What is a Mission](#what-is-a-mission)
    - [How it Works](#how-it-works)
  - [Getting Started with Deployment (Recommended)](#getting-started-with-deployment-recommended)
    - [Deploy with Official Docker Containers](#deploy-with-official-docker-containers)
    - [Deploy with Docker Compose](#deploy-with-docker-compose)
    - [Deploy with Kubernetes](#deploy-with-kubernetes)
  - [Getting Started with Local Development](#getting-started-with-local-development)
    - [Build the Container Locally](#build-the-container-locally)
    - [Launch Mission Dispatch Services Locally](#launch-mission-dispatch-services-locally)
  - [Run Mission Dispatch](#run-mission-dispatch)
    - [Robot Setup](#robot-setup)
        - [Robot Clients](#robot-clients)
            - [VDA5050 Mission Client Simulator](#1-vda5050-mission-client-simulator)
            - [Isaac ROS Mission Client with Isaac Sim](#2-isaac-ros-mission-client-with-isaac-sim)
            - [VDA5050_connector with Gazebo](#3-vda5050_connector-with-gazebo)
        - [Add Robots with REST API](#add-robots-with-rest-api)
    - [Mission Submission](#mission-submission)
        - [Submit Missions with REST API](#submit-missions-with-rest-api)
        - [Examples](#examples)
  - [Additional Resources](#additional-resources)
    - [Isaac ROS Mission Client](#isaac-ros-mission-client)
    - [VDA5050 Connector](#vda5050-connector)
    - [Isaac ROS Troubleshooting](#isaac-ros-troubleshooting)
  - [Updates](#updates)
  - [License](#license)

## Latest Update
Update 2022-10-19: Initial release

## Supported Platforms
This package is designed and tested to be compatible with laptops or desktops with [Ubuntu 20.04+](https://releases.ubuntu.com/20.04/) for development, as well as cloud service providers (CSPs) and [EGX](https://www.nvidia.com/en-us/data-center/products/egx/) certified platforms for deployment. 

**Note**: This package does not require GPU acceleration.

## Mission
### What is a Mission
A mission is a series of tasks to be completed by a given robot. It is represented as a behavior tree generated from the `mission_tree`, which is a list of task nodes that may be performed on the robot. The advantage of using a mission tree instead of an array of steps is that it allows the robot to react to all sorts of situations. The behavior tree has an implicit sequence node as its root, which is also named “root”. 

Each mission tree node has four possible states: `IDLE`, `RUNNING`, `SUCCESS`, and `FAILURE`. Currently supported mission tree nodes are: *sequence*, *selector*, *route*, and *action*:

  | Field         | Type          | Parameters                    | Description                                                                                                                                |
  | --------------------- | ------------- | -------------------------- | ------------------------------------------------------------------------------------------------------------------------------------------ |
  | name      | `Optional[str]` | None     | A unique name to give the node. If not specified, it will be automatically set to the index of the node in the list |
  | parent      | `Optional[str]` | None     | The parent of the node. If not specified, it will be the “root” node. |
  | sequence       | `Optional[object]` | None         | Executes children nodes in order. If the child node currently running completes with `SUCCESS`, then the next child node is started. Otherwise, the sequence node completes with `FAILURE`. If all children nodes complete with `SUCCESS`, then the sequence node completes with `SUCCESS`. |
  | selector      | `Optional[object]` | None              | Executes children nodes in order. If the child node currently running completes with `SUCCESS`, then the selector node completes with `SUCCESS`. Otherwise, the next child node is started. If all children nodes fail, then the selector node completes with `FAILURE`. |
  | action      | `Optional[object]` |`name(string)`: The name of the action to trigger on the robot <br> `params(json)`: An arbitrary, action-specific JSON payload to send as parameters to the action           | Performs some generic, named action on the robot.  |
  | route      | `Optional[object]` | `waypoints(List[Pose2D])`: A list of 2D poses for the robot to visit     | Instructs the robot to travel a given route. The robot may or may not visit intermediate waypoints, but the final waypoint must be visited. Will return either `SUCCESS` or `FAILURE`, depending on whether the robot can successfully navigate to the final waypoint. |

The difference between the *sequence* and *selector* node: a *sequence* node will attempt to run all the child nodes as long as `SUCCESS` is being returned and will instantly return `FAILURE` upon a node failing, whereas "selector" will attempt to get only a single `SUCCESS`, and upon failure, will keep trying child nodes until it gets either gets `SUCCESS` or exhausts all child nodes.
 
 **Note**: All mission tree nodes are mutually exclusive -- a sequence node cannot also be a selector node, an action node cannot also be a route node, etc.

### How it Works
Each route or action mission tree node will be translated into a separate VDA5050 Order message. Each of the waypoints in the route mission tree node is an Order node. They are appended together to form an Order message. For the action mission tree node, the action will be attached to the first node of the Order, which is the one corresponding to the current pose of the robot. The Order messages will then be sent out sequentially based on the progression of the behavior tree. An example is shown in the figure below.

<div align="center"><img src="docs/resources/mission_orders.png" width="1000px"/></div>

In this example, the mission is shown on the left. The robot is asked to go to a pick-up point and execute the action of picking up a book. After the action is executed successfully, the robot jumps to the next `route_fallback` selector node: if it fails to go to the drop-off point, then it goes back to the previous point and drops off the book; otherwise, it drops off the book at the final goal point. The corresponding VDA5050 Order messages are shown on the right. 

## Getting Started with Deployment (Recommended)

We provide three deployment options here for using Mission Dispatch services: deploy with official Docker containers, deploy with a Docker Compose file, and deploy with Kubernetes. 

Download the repository:

```
git clone https://github.com/NVIDIA-ISAAC/isaac_mission_dispatch
```

Continue here to run Mission Dispatch microservices directly on a computer, CSP, or EGX. Skip to section [Getting Started with Local Development](#getting-started-with-local-development) to develop services locally on your computer.

An interactive documentation page that can be used to submit missions will be launched after the deployment. If you used the default parameters, this can be found at `http://localhost:5000/docs` or `http://<your_ip_address>:5000/docs`. 
### Deploy with Official Docker Containers 
1. Launch Dependencies.

    Mission Dispatch needs a few services to be running to function properly.

- MQTT Broker

    The MQTT broker is used for communication between the Mission Dispatch and the robots. There are many ways to run an MQTT broker, including as a system daemon, a stand alone application, or a docker container. Here we use mosquitto as our MQTT broker. Start the mosquitto broker by running the following:

    ```
    cd isaac_mission_dispatch 
    docker run -it --network host -v ${PWD}/packages/utils/test_utils/mosquitto.sh:/mosquitto.sh -d eclipse-mosquitto:latest sh mosquitto.sh 1883 9001
    ```

- Postgres database

    Set the following environment variable:

    ```
    export POSTGRES_PASSWORD=<Any password>
    ```

    Start the Postgres database by running the following:

    ```
    docker run --rm --name postgres \
      --network host \
      -p 5432:5432 \
      -e POSTGRES_USER=postgres \
      -e POSTGRES_PASSWORD \
      -e POSTGRES_DB=mission \
      -d postgres:14.5
    ```

2. Launch the Mission Database microservice:
    
    Start the API and database server with the official docker container.

    ```
    docker run -it --network host nvcr.io/nvidia/isaac/mission-database:2022.10.17_de4892b

    # To see what configuration options are, run
    # docker run -it --network host nvcr.io/nvidia/isaac/mission-database:2022.10.17_de4892b --help
    # For example, if you want to change the port for the user API from the default 5000 to 5002, add `--port 5002` configuration option in the command.
    ```
3. Launch the Mission Dispatch microservice:

    Start the mission dispatch server with the official docker container.

    ```
    docker run -it --network host nvcr.io/nvidia/isaac/mission-dispatch:2023.4.4_fa9afd5
    # To see what configuration options are, add --help option after the command.
    ```
### Deploy with Docker Compose 

To simplify the steps in the [Deploy with Official Docker Containers](#deploy-with-official-docker-containers) section, the two dependencies (MQTT broker/Postgres database) and the Mission Dispatch microservices (database/dispatch) are packaged into one Docker Compose file. You can simply run the steps below to achieve the bring up all the microservices:

```
cd isaac_mission_dispatch/docker_compose
docker compose -f mission_dispatch_services.yaml up
# run `docker compose -f mission_dispatch_services.yaml down` if you want to bring down all the services.
```

### Deploy with Kubernetes 

1. Install Kubernetes using [these instructions](/charts/README.md#installing-kubernetes). 

2. Set up the Postgres database:

    a. Set up the Kubernetes Persistent Volume (PV) for the Postgres database:
    ```
    kubectl apply -f https://k8s.io/examples/pods/storage/pv-volume.yaml
    ```
    b. Install the chart for the Postgres database and pass in the primary arguments:
    ```
    helm install postgres-db bitnami/postgresql \
        --set containerPorts.postgresql=5432 \
        --set auth.postgresPassword=postgres \
        --set auth.database=mission \
        --set primary.persistence.storageClass=manual \
        --set volumePermissions.enabled=True
    ```

2. Set up Mission Dispatch services:

    ```
    cd isaac_mission_dispatch 
    helm install mission-dispatch charts/
    ```

## Getting Started with Local Development
Continue here to develop Mission Dispatch services locally. Skip to the [Run Mission Dispatch](#run-mission-dispatch) section to try our provided services.

### Build the Container Locally

All building and running of applications through bazel
should be done within this container to ensure that the correct dependencies are present. 

```
cd isaac_mission_dispatch 
docker build --network host -t isaac-mission-dispatch "${PWD}/docker"
```

### Launch Mission Dispatch Services Locally
1. Launch Dependencies by following steps in the [Deploy with Official Docker Containers](#deploy-with-official-docker-containers) section.
2. Launch the developer Docker container.

    ```
    docker run -it --rm \
        --network host \
        --workdir "$PWD" \
        -e USER="$(id -u)" \
        -v "$PWD:$PWD" \
        -v /etc/passwd:/etc/passwd:ro \
        -v /etc/group:/etc/group:ro \
        -v "$HOME/.docker:$HOME/.docker:ro" \
        -v "/etc/timezone:/etc/timezone:ro" \
        -v "$HOME/.cache/bazel:$HOME/.cache/bazel" \
        -v /var/run/docker.sock:/var/run/docker.sock \
        -u $(id -u) \
        --group-add $(getent group docker | cut -d: -f3) \
        isaac-mission-dispatch /bin/bash
    ```
    You may run this command in as many terminals as you want to get more terminals in the same developer
environment. A new docker container will be launched for each instance, but they will share the same Bazel cache and source code.

3. Verify with the provided test cases.
    
    Make sure that you are able to build and run the applications in the repo by running the
unit tests within the docker container:
    ```
    bazel test ...
    ```

4. Launch Mission Dispatch microservices.

    Mission Dispatch is comprised of two microservices that are launched independently.

    a. Launch mission database  

    Start the API and database server by using Bazel directly.
    ```
    # Make sure to run step 2 (launch the developer docker container) first
    # in your terminal before running the command below

    bazel run packages/database:postgres -- --db_name mission --db_username postgres \
        --db_password <add_postgres_password> --db_host localhost --db_port 5432

    # Change <add_postgres_password> to a valid postgres password, such as `postgres` or $POSTGRES_PASSWORD if you have set the environment variable before.
    # To see what configuration options are, run
    # bazel run packages/database:postgres -- --help
    ```

    An interactive documentation page that can be used to submit missions will be launched with the Mission Database microservice. 
    If you used the default parameters, this can be found at `http://localhost:5000/docs`, or `http://<your_ip_address>:5000/docs`. 

    b. Launch Mission Dispatch 

    Start the Mission Dispatch server, which will execute missions and populate the robot status in the database.

    ```
    # Make sure to run step 2 (launch the developer docker container) first
    # in your terminal before running the command below

    bazel run packages/controllers/mission

    # To see what configuration options are, run
    # bazel run packages/controllers/mission -- --help
    ```

## Run Mission Dispatch
### Robot Setup
#### Robot Clients
Robot clients are needed to execute the missions. You have three options, depending on your preference:

##### 1. VDA5050 Mission Client Simulator  

The client simulator will simulate a set of robots that will do the following:
- Connect to the MQTT broker.
- Accept missions through VDA5050 and follow the waypoints by moving in an L-shaped path (first $X$, then $Y$).
- Report the updated mission status and robot position back to the server through VDA5050 feedback messages.
- Optionally fail every $N^\text{th}$ mission where $N$ is configurable.

**To run with bazel (self-build container):**
```
# Runs a simulation with two robots
# First robot:
#   name = carter01
#   x position = 4
#   y position = 5
#   theta = 0 (default)
#   failure_period = 0 (default)
#   (A failure period of 0 means the robot will successfully complete all missions)
#
# Second robot:
#   name = carter02
#   x position = 9
#   y position = 9
#   theta = 3.14
#   failure_period = 3
#   (A failure period of 3 means that the 3rd, 6th, 9th... missions will fail,
#    and 1st, 2nd, 4th, 5th... will pass)

bazel run packages/controllers/mission/tests:client -- --robots \
    carter01,4,5 \
    carter02,9,9,3.14,3
```

**To run with docker (official image):**
```
docker run -it --network host nvcr.io/nvidia/isaac/mission-simulator:2022.10.17_de4892b --robots \
    carter01,4,5 \
    carter02,9,9,3.14,3
```
##### 2. Isaac ROS Mission Client with Isaac Sim 

A ROS 2 Humble package that receives tasks and actions from the fleet management service through Mission Dispatch and updates its progress, state, and errors. It also performs navigation actions with [Nav2](https://navigation.ros.org/) and can be integrated with other ROS actions.

See the tutorials given in the [ROS Mission Client](https://github.com/NVIDIA-ISAAC-ROS/isaac_ros_mission_client) for how to use Mission Dispatch services with ROS Mission Client and [NVIDIA Isaac Sim](https://developer.nvidia.com/isaac-sim).

##### 3. VDA5050_connector with Gazebo

A ROS 2 Galactic package that implements a connector for VDA5050 and works as a bridge between a Mission Dispatch and a ROS 2 robot. It also supports the Nav2 robot navigation stack with other user-defined actions.

Follow the first two steps in the [Running the TB3 adapter](https://github.com/inorbit-ai/vda5050_adapter_examples/blob/galactic-devel/vda5050_tb3_adapter/README.md) to launch the VDA5050_connector with Nav2. Next step is to set the initial pose for Nav2 by clicking the *2D Pose Estimate* button in RViz, and then down clicking on the map in where the robot is in the Gazebo world.

**Note**: if you choose to use VDA5050_connector as a mission client:
<<<<<<< HEAD
- Simply run the Docker Compose file to bring up all the Mission Dispatch microservices:
    ```
    cd isaac_mission_dispatch/docker_compose
    docker compose -f vda5050-adapter-examples.yaml up
    # run `docker compose -f vda5050-adapter-examples.yaml down` if you want to bring down all the services.
    ```
    The IP address of the interactive documentation page `http://<mission_database_ip_address>:5000/docs` can be found through the command: 
    ```
    docker network inspect deployment_vda5050-adapter-examples
=======
- Simply run the docker-compose file to bring up all the mission dispatch microservices:
    ```
    cd mission_dispatch/docker_compose
    docker-compose -f vda5050-adapter-examples.yaml up
    # run `docker-compose -f vda5050-adapter-examples.yaml down` if you want to bring down all the services.
>>>>>>> 94b0f38f
    ```
- Set the robot object's name to {serial_number} when post robot and mission. (See the [Add Robots with REST API](#add-robots-with-rest-api) section for more details)
- {manufacturer_name} and {serial_number}  can be found in `vda5050_adapter_examples/vda5050_tb3_adapter/config/connector_tb3.yaml`

#### Add Robots with REST API
The interactive REST API page is used to set up the robot.

Use the `POST /robot` endpoint to create robot objects to represent the robots that will be connected to the mission dispatch. Make sure the names of the robots match the names given to the simulated/real robots.

Use the `GET /robot` endpoint to query the status of the robots once they are created. If the robots are connected, the state should reflect the actual position of the robots.

**Note**: When using the API page, the default value for the robot object's
 `name` in the `spec` is `"string"`, so make sure to change it from `"string"` to another name that has
more meaning (e.g. `"carter01"`). Set the robot object's
 `name` to `{serial_number}` if you choose to use VDA5050_connector as a mission client. 

A request body example is shown below:

```
{
  "labels": [],
  "battery": {
    "critical_level": 0.1
  },
  "heartbeat_timeout": 30,
  "name": "carter01"
}
```
The video below shows the step-by-step process of how to create and query a robot.

https://user-images.githubusercontent.com/84546269/196791251-ae7291d0-6d9c-429e-81c2-c9d3f6e04dc2.mp4

For more details about the robot object, specifications, and status definition, please refer to the schemas at the end of the interactive REST API documentation page.

### Mission Submission
#### Submit Missions with REST API
Missions can be created using the `POST /mission` endpoint and monitored via the
`GET /mission` endpoint. Users can also monitor the state of a robot through `GET /robot` and watch
its position update as it completes the mission. 

**Note**: By default, the value for the `robot` field in `spec` is `"string"`, so make sure to change it to
the `name` you used for one of the robot objects you created earlier. If you set the `name` of the robot
object to `"carter01"`, use that to fill in the `robot` field for the mission. 

**Note**: A `mission_tree` includes multiple mission nodes. A mission node can only be one of the four node types mentioned in the  [Mission](#mission) section. When sending a mission, a user should choose one and remove the other three in the request body.

This video shows the step-by-step process to create and query multiple missions with multiple robots given in the [Examples](#examples) section.

https://user-images.githubusercontent.com/84546269/196791243-d462e74a-ac13-48c3-950c-35e5562271c5.mp4

Users are allowed to `DELETE` and `CANCEL` a queued mission (submitted but waiting to be executed) at any time. However, if users want to `DELETE` a currently running mission, Mission Dispatch will label the life cycle of the current mission as `PENDING_DELETE`, wait for the current mission to finish, and then delete it. 

Similarly,  if users want to `CANCEL` a currently running mission, Mission Dispatch will set `needs_canceled` in mission specifications to `True`, wait for the current mission to finish, and then cancel the mission. 

All missions are expected to be idempotent and instead of updating a mission: developers are expected to delete and re-submit.

For more details on the mission object, specifications, and status definition, refer to the schemas at the end of the interactive REST API documentation page.
#### Examples
We provide two `POST /mission` request body examples here as a reference for how to construct a mission tree.

- Example 1 -- Simple mission

<div align="center"><img src="docs/resources/simple_mission.png" width="250px"/></div>

Consider a simple mission where the robot `"carter01"` is asked to go to the pickup point and then move to the drop-off point with certain predefined routes. The sample request body for posting a mission is shown below:

```
{
"robot": "carter01",
"mission_tree": [
    {
    "name": "goto_pickup",
    "parent": "root",
    "route": {
        "waypoints": [
        {
            "x": 1.5,
            "y": 1.5,
            "theta": 0,
            "map_id": "map"
        },
        {
            "x": 3.3,
            "y": 2.1,
            "theta": 0,
            "map_id": "map"
        }
        ]
    }
    },
    {
    "name": "goto_dropoff",
    "parent": "root",
    "route": {
        "waypoints": [
        {
            "x": 4.0,
            "y": 3.2,
            "theta": 0,
            "map_id": "map"
        },
        {
            "x": 5.0,
            "y": 5.0,
            "theta": 0,
            "map_id": "map"
        }
        ]
    }
    }
],
"timeout": 300,
"deadline": "2022-09-28T04:04:24.013Z",
"needs_canceled": false,
"name": "simple_mission_example"
}
```
    
- Example 2 -- Complex mission

<div align="center"><img src="docs/resources/complex_mission.png" width="500px"/></div>

A relatively complex mission will include behavior control nodes such as `sequence` and `selector`, as shown in the mission given in the [mission](#mission) section. We provide the request body example for that mission below. 

In this example, the robot completes the `goto_pickup` and `pickup_book` nodes, then completes the `route_fallback` selector node as the robot can reach the waypoints set in the `goto_dropoff` node. Thus, it would skip the `reset_pose` and `dropoff_book` nodes under the same `route_fallback` selector node. However, the mission fails at the last `dropoff_book_at_goal` node as the `should_fail` parameter for the action is set to `True`. Logging of the mission progression and error messages are displayed in the terminal output as well as on the API page. 

Watch the Submitting Missions video tutorial given in the [Submitting Missions](#submitting-missions) section for how to use the example given here.

```
{
    "robot": "carter01",
    "mission_tree": [
    {
        "name": "goto_pickup",
        "parent": "root",
        "route": {
        "waypoints": [
            {
            "x": 1.5,
            "y": 0.8,
            "theta": 0,
            "map_id": "map"
            }
        ]
        }
    },
    {
        "name": "pickup_book",
        "parent": "root",
        "action": {
        "action_type": "dummy_action",
        "action_parameters": {
            "should_fail": 0,
            "time": 1
        }
        }
    },
    {
        "name": "route_fallback",
        "parent": "root",
        "selector": {}
    },
    {
        "name": "goto_dropoff",
        "parent": "route_fallback",
        "route": {
        "waypoints": [
            {
            "x": 3,
            "y": 2.2,
            "theta": 0,
            "map_id": "map"
            },
            {
            "x": 0.8,
            "y": 1.8,
            "theta": 0,
            "map_id": "map"
            }
        ]
        }
    },
    {
        "name": "goto_dropoff_seq",
        "parent": "route_fallback",
        "sequence": {}
    },
    {
        "name": "reset_pose",
        "parent": "goto_dropoff_seq",
        "route": {
        "waypoints": [
            {
            "x": 1.5,
            "y": 0.8,
            "theta": 0,
            "map_id": "map"
            }
        ]
        }
    },
    {
        "name": "dropoff_book",
        "parent": "goto_dropoff_seq",
        "action": {
        "action_type": "dummy_action",
        "action_parameters": {
            "should_fail": 1,
            "time": 1
        }
        }
    },
    {
        "name": "dropoff_book_at_goal",
        "parent": "root",
        "action": {
        "action_type": "dummy_action",
        "action_parameters": {
            "should_fail": 1,
            "time": 1
        }
        }
    }
    ],
    "timeout": 300,
    "deadline": "2022-09-28T04:04:24.013Z",
    "needs_canceled": false,
    "name": "complex_mission_example"
}
```

**Note**: We provide a dummy action server in our mission client simulator for the user to test the above complex mission. The action parameters include the expected behavior `should_fail` (0: success; 1: failure) and the execution time (in seconds) `time` should be given to simulate a real action server.

## Additional Resources
### Isaac ROS Mission Client
A [ROS mission client package](https://github.com/NVIDIA-ISAAC-ROS/isaac_ros_mission_client) that allows the mission dispatch to communicate with robots through the MQTT protocol. Visit this resource for more video tutorials on using Mission Dispatch with Isaac ROS Mission Client, as well as for [NVIDIA Isaac Sim](https://developer.nvidia.com/isaac-sim) running on local and cloud.

### VDA5050 Connector 
The [vda5050_connector](https://github.com/inorbit-ai/ros_amr_interop/tree/galactic-devel/vda5050_connector) package is another mission client (in ROS 2 Galactic) that provides a set of ROS 2 nodes for connecting a ROS 2-based robot to the Mission Dispatch.

### Isaac ROS Troubleshooting
Check [here](https://github.com/NVIDIA-ISAAC-ROS/isaac_ros_common/blob/main/docs/troubleshooting.md) for solutions to problems with Isaac ROS.

## Updates
| Date       | Changes         |
| ---------- | --------------- |
| 2022-10-19 | Initial release |

## License
Isaac Mission Dispatch is under [Apache 2.0 license](https://github.com/NVIDIA-ISAAC/isaac_mission_dispatch/blob/release-dp2/LICENSE).
<|MERGE_RESOLUTION|>--- conflicted
+++ resolved
@@ -332,7 +332,7 @@
 Follow the first two steps in the [Running the TB3 adapter](https://github.com/inorbit-ai/vda5050_adapter_examples/blob/galactic-devel/vda5050_tb3_adapter/README.md) to launch the VDA5050_connector with Nav2. Next step is to set the initial pose for Nav2 by clicking the *2D Pose Estimate* button in RViz, and then down clicking on the map in where the robot is in the Gazebo world.
 
 **Note**: if you choose to use VDA5050_connector as a mission client:
-<<<<<<< HEAD
+
 - Simply run the Docker Compose file to bring up all the Mission Dispatch microservices:
     ```
     cd isaac_mission_dispatch/docker_compose
@@ -342,13 +342,7 @@
     The IP address of the interactive documentation page `http://<mission_database_ip_address>:5000/docs` can be found through the command: 
     ```
     docker network inspect deployment_vda5050-adapter-examples
-=======
-- Simply run the docker-compose file to bring up all the mission dispatch microservices:
-    ```
-    cd mission_dispatch/docker_compose
-    docker-compose -f vda5050-adapter-examples.yaml up
-    # run `docker-compose -f vda5050-adapter-examples.yaml down` if you want to bring down all the services.
->>>>>>> 94b0f38f
+
     ```
 - Set the robot object's name to {serial_number} when post robot and mission. (See the [Add Robots with REST API](#add-robots-with-rest-api) section for more details)
 - {manufacturer_name} and {serial_number}  can be found in `vda5050_adapter_examples/vda5050_tb3_adapter/config/connector_tb3.yaml`
